--- conflicted
+++ resolved
@@ -1,15 +1,14 @@
-import pandas as pd
+from functools import reduce
+
+import cv2
 import matplotlib.pyplot as plt
 import numpy as np
+import torch
 import torch.nn as nn
+import torch.nn.functional as F
 import torchvision
-from torch.utils.data import Dataset, DataLoader
-from PIL import Image, ImageFilter
-import cv2
-import torch
-import torch.nn.functional as F
-from functools import reduce
 from sklearn.utils import shuffle
+from torch.utils.data import DataLoader, Dataset, random_split
 
 ################
 #
@@ -18,11 +17,7 @@
 ################
 
 # Path to dataset
-<<<<<<< HEAD
-directory = "./a-pressure-map-dataset-for-in-bed-posture-classification-1.0.0/"
-=======
 directory = "./wisemat-posture-classification/a-pressure-map-dataset-for-in-bed-posture-classification-1.0.0/"
->>>>>>> e578290b
 
 labels_for_file = [0, 1, 2, 6, 6, 7, 7, 0, 0, 0, 0, 0, 3, 4, 5, 5, 5]
 classes = ('Supine', 'Right', 'Left', 'Right Fetus', 'Left Fetus', 'Supine Bed Incline', 'Right Body Roll', 'Left Body Roll')
@@ -56,7 +51,7 @@
 
     def __len__(self):
         return self.n_samples
-    
+
 
 class ToTensor:
     def __call__(self, sample):
@@ -101,43 +96,18 @@
 
 train_size = int(0.1 * len(train_dataset))
 test_size = len(train_dataset) - train_size
-train_dataset, test_dataset = torch.utils.data.random_split(train_dataset, [train_size, test_size])
-
-train_loader = torch.utils.data.DataLoader(train_dataset, batch_size=batch_size, shuffle=True)
-test_loader = torch.utils.data.DataLoader(test_dataset, batch_size=batch_size)
+train_dataset, test_dataset = random_split(train_dataset, [train_size, test_size])
+
+train_loader = DataLoader(train_dataset, batch_size=batch_size, shuffle=True)
+test_loader = DataLoader(test_dataset, batch_size=batch_size)
 
 sample, label = train_dataset[0]
 print(sample.shape, label)
 
 ################
 #
-<<<<<<< HEAD
-# Data Preprocessing
-# Input is given as 2D array in "frame"
-#
-################
-
-# Transform 2D List into Image and apply Gaussian blur
-# Numpy array needed for PIL package
-frame = np.asarray(frame, dtype=np.uint8)
-
-# Blurring
-image = Image.fromarray(frame.copy())
-image_blur = image.filter(ImageFilter.GaussianBlur)
-frame_blur = cv2.GaussianBlur(frame.copy(), (7, 7), cv2.BORDER_DEFAULT)
-
-# Erosion
-frame_eroded = cv2.erode(frame_blur.copy(), None, iterations=1)
-
-# Binarize
-th, frame_thresh = cv2.threshold(frame_eroded, np.median(frame), 255, cv2.THRESH_BINARY)
-
-# Closing
-kernel = cv2.getStructuringElement(cv2.MORPH_RECT, (7, 7))
-frame_closed = cv2.morphologyEx(frame_eroded, cv2.MORPH_CLOSE, kernel)
-=======
 # Machine Learning Part
-# 
+#
 ################
 
 # device config
@@ -231,7 +201,6 @@
     for i in range(num_classes):
         acc = 100.0 * n_class_correct[i]/n_class_samples[i]
         print(f'Accuracy of {classes[i]}: {acc}%')
->>>>>>> e578290b
 
 
 ################
@@ -242,12 +211,8 @@
 ################
 
 # Transform Images back to arrays to visualize them with maptlotlib because it has better visualization
-<<<<<<< HEAD
-frame = np.asarray(image)
-=======
 frame = np.asarray(sample)
 # frame_blur = np.asarray(image_blur)
->>>>>>> e578290b
 # Alternative:
 # iamae.show()
 # image_blur.show()
@@ -255,18 +220,6 @@
 # Visualize 2D Pressure Image as heatmap, cmap specifies the color scheme for the plot
 plt.subplot(2, 3, 1)
 plt.imshow(frame, origin="lower", cmap="gist_stern")
-<<<<<<< HEAD
-plt.subplot(2, 3, 2)
-plt.imshow(frame_blur, origin="lower", cmap="gist_stern")
-plt.subplot(2, 3, 3)
-plt.imshow(frame_eroded, origin="lower", cmap="gist_stern")
-plt.subplot(2, 3, 4)
-plt.imshow(frame_closed, origin="lower", cmap="gist_stern")
-plt.subplot(2, 3, 5)
-plt.imshow(frame_thresh, origin="lower", cmap="gist_stern")
-plt.show()
-=======
 # plt.subplot(1, 2, 2)
 # plt.imshow(frame_blur, origin="lower", cmap="gist_stern")
-# plt.show()
->>>>>>> e578290b
+# plt.show()